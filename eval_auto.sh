export CUDA_VISIBLE_DEVICES=0
export HF_HUB_OFFLINE=1
# model=qwen2_5
# model=internvl3
# model=internvl3_5
model=glm
<<<<<<< HEAD
# image_root_dir=/root/siton-data-51d3ce9aba3246f88f64ea65f79d5133/images
image_root_dir=/data/pbw/Flow_GRPO/images

# python eval.py \
#     --image_dir ${image_root_dir}/base/0 \
#     --result_file eval_res/${model}/base/0.jsonl
=======
image_root_dir=/root/siton-data-51d3ce9aba3246f88f64ea65f79d5133/images

echo "Evaluating base"
python eval.py \
    --image_dir ${image_root_dir}/base/0 \
    --result_file eval_res/${model}/base/0.jsonl
>>>>>>> 6df7fa19


<<<<<<< HEAD
for epoch in {160..240..40}; do
=======
label=grid_times_consistency_plus_subclip_half
echo "Evaluating ${label}"
for epoch in {40..240..40}; do
>>>>>>> 6df7fa19
    python eval.py \
        --image_dir ${image_root_dir}/${label}/${epoch} \
        --result_file eval_res/${model}/${label}/${epoch}.jsonl
done

<<<<<<< HEAD

# label=grid_consistency_subclip_half_flexible_leq4
=======
label=grid_consistency_subclip_half_flexible_leq4
echo "Evaluating ${label}"
>>>>>>> 6df7fa19

# for epoch in {80..220..20}; do
#     python eval.py \
#         --image_dir ${image_root_dir}/${label}/${epoch} \
#         --result_file eval_res/${model}/${label}/${epoch}.jsonl
# done


label=grid_consistency_subclip_half
echo "Evaluating ${label}"
for epoch in 60 80 120; do
    python eval.py \
        --image_dir ${image_root_dir}/${label}/${epoch} \
        --result_file eval_res/${model}/${label}/${epoch}.jsonl
done

label=grid_consistency_subclip_extended_73
echo "Evaluating ${label}"
for epoch in {40..320..40}; do
    python eval.py \
        --image_dir ${image_root_dir}/${label}/${epoch} \
        --result_file eval_res/${model}/${label}/${epoch}.jsonl
done

label=consistency_subclipT_half
echo "Evaluating ${label}"
for epoch in {81..121..20}; do
    python eval.py \
        --image_dir ${image_root_dir}/${label}/${epoch} \
        --result_file eval_res/${model}/${label}/${epoch}.jsonl
done<|MERGE_RESOLUTION|>--- conflicted
+++ resolved
@@ -4,42 +4,24 @@
 # model=internvl3
 # model=internvl3_5
 model=glm
-<<<<<<< HEAD
 # image_root_dir=/root/siton-data-51d3ce9aba3246f88f64ea65f79d5133/images
 image_root_dir=/data/pbw/Flow_GRPO/images
 
 # python eval.py \
 #     --image_dir ${image_root_dir}/base/0 \
 #     --result_file eval_res/${model}/base/0.jsonl
-=======
-image_root_dir=/root/siton-data-51d3ce9aba3246f88f64ea65f79d5133/images
-
-echo "Evaluating base"
-python eval.py \
-    --image_dir ${image_root_dir}/base/0 \
-    --result_file eval_res/${model}/base/0.jsonl
->>>>>>> 6df7fa19
 
 
-<<<<<<< HEAD
+label=grid_times_consistency_plus_subclip_half
+
 for epoch in {160..240..40}; do
-=======
-label=grid_times_consistency_plus_subclip_half
-echo "Evaluating ${label}"
-for epoch in {40..240..40}; do
->>>>>>> 6df7fa19
     python eval.py \
         --image_dir ${image_root_dir}/${label}/${epoch} \
         --result_file eval_res/${model}/${label}/${epoch}.jsonl
 done
 
-<<<<<<< HEAD
-
-# label=grid_consistency_subclip_half_flexible_leq4
-=======
 label=grid_consistency_subclip_half_flexible_leq4
 echo "Evaluating ${label}"
->>>>>>> 6df7fa19
 
 # for epoch in {80..220..20}; do
 #     python eval.py \
